--- conflicted
+++ resolved
@@ -67,12 +67,7 @@
       - name: Install dependencies
         run: |
           python -m pip install --upgrade pip
-<<<<<<< HEAD
-          pip install -e ".[blpapi]" --extra-index-url https://bcms.bloomberg.com/pip/simple/
-          pip install -e ".[sp_global]"
-=======
           pip install -e ".[blpapi]" --extra-index-url https://blpapi.bloomberg.com/repository/releases/python/simple
->>>>>>> d141c1ba
           pip install --force-reinstall MarkupSafe==2.0.1
           pip install flake8==5.0.4 pytest
           pip install coverage
@@ -100,12 +95,7 @@
       - name: Install dependencies
         run: |
           python -m pip install --upgrade pip
-<<<<<<< HEAD
-          pip install -e ".[blpapi]" --extra-index-url https://bcms.bloomberg.com/pip/simple/
-          pip install -e ".[sp_global]"
-=======
           pip install -e ".[blpapi]" --extra-index-url https://blpapi.bloomberg.com/repository/releases/python/simple
->>>>>>> d141c1ba
           pip install --force-reinstall MarkupSafe==2.0.1
           pip install flake8==5.0.4 pytest
           pip install coverage
