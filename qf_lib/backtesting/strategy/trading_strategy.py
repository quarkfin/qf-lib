from typing import List, Dict

import numpy as np

from qf_lib.backtesting.contract.contract import Contract
from qf_lib.backtesting.portfolio.position import Position
from qf_lib.backtesting.trading_session.trading_session import TradingSession
from qf_lib.backtesting.alpha_model.alpha_model import AlphaModel
from qf_lib.backtesting.alpha_model.exposure_enum import Exposure
from qf_lib.backtesting.order.execution_style import MarketOrder, StopOrder
from qf_lib.common.tickers.tickers import Ticker
from qf_lib.backtesting.events.time_event.before_market_open_event import BeforeMarketOpenEvent
<<<<<<< HEAD
from qf_lib.common.utils.logging.qf_parent_logger import qf_logger
=======
from qf_lib.containers.series.qf_series import QFSeries
>>>>>>> 47459bb5


class TradingStrategy(object):
    """
    Puts together models and all settings around it and generates orders on before market open
    """

    def __init__(self, ts: TradingSession, model_tickers_dict: Dict[AlphaModel, List[Ticker]], use_stop_losses=True):
        """
        Parameters
        ----------
        ts: trading session
        model_tickers_dict: dict mapping models to list of tickers that the model trades. (The tickers for which the
            model gives recommendations)
        use_stop_losses: flag to use stop losses or not. If False all stop orders are ignored
        """

        self._broker = ts.broker
        self._order_factory = ts.order_factory
        self._data_handler = ts.data_handler
        self._contract_ticker_mapper = ts.contract_ticker_mapper
        self._position_sizer = ts.position_sizer
        self._timer = ts.timer

        self._model_tickers_dict = model_tickers_dict
        self._use_stop_losses = use_stop_losses
        self.logger = qf_logger.getChild(self.__class__.__name__)

        self.signals_tms = QFSeries(name="signals")

        ts.notifiers.scheduler.subscribe(BeforeMarketOpenEvent, listener=self)

    def on_before_market_open(self, _: BeforeMarketOpenEvent=None):
        self.logger.info("on_before_market_open - Signal Generation Started")
        self._calculate_signals_and_place_orders()
        self.logger.info("on_before_market_open - Signal Generation Finished")

    def _calculate_signals_and_place_orders(self):
        current_positions = self._broker.get_positions()
        signals = []

        for model, tickers in self._model_tickers_dict.items():
            tickers = list(set(tickers))  # remove duplicates
            contracts = [self._contract_ticker_mapper.ticker_to_contract(ticker) for ticker in tickers]

            for ticker, contract in zip(tickers, contracts):
                current_exposure = self._get_current_exposure(contract, current_positions)
                signal = model.get_signal(ticker, current_exposure)
                signals.append(signal)
                self.logger.info(signal)

<<<<<<< HEAD
        self.logger.info("Converting Signals to Orders using: {}".format(self._position_sizer.__class__.__name__))
=======
        self.signals_tms[self._timer.now().date()] = signals
>>>>>>> 47459bb5
        orders = self._position_sizer.size_signals(signals)

        self.logger.info("Cancelling all open orders")
        self._broker.cancel_all_open_orders()

        market_orders = [order for order in orders if isinstance(order.execution_style, MarketOrder)]
        self.logger.info("Placing market orders")
        self._broker.place_orders(market_orders)

        if self._use_stop_losses:
            stop_orders = [order for order in orders if isinstance(order.execution_style, StopOrder)]
            self.logger.info("Placing stop orders")
            self._broker.place_orders(stop_orders)

    @staticmethod
    def _get_current_exposure(contract: Contract, current_positions: List[Position]) -> Exposure:
        matching_position_quantities = [position.quantity()
                                        for position in current_positions if position.contract() == contract]

        assert len(matching_position_quantities) in [0, 1]
        quantity = next(iter(matching_position_quantities), 0)
        current_exposure = Exposure(np.sign(quantity))
        return current_exposure<|MERGE_RESOLUTION|>--- conflicted
+++ resolved
@@ -10,11 +10,8 @@
 from qf_lib.backtesting.order.execution_style import MarketOrder, StopOrder
 from qf_lib.common.tickers.tickers import Ticker
 from qf_lib.backtesting.events.time_event.before_market_open_event import BeforeMarketOpenEvent
-<<<<<<< HEAD
 from qf_lib.common.utils.logging.qf_parent_logger import qf_logger
-=======
 from qf_lib.containers.series.qf_series import QFSeries
->>>>>>> 47459bb5
 
 
 class TradingStrategy(object):
@@ -66,11 +63,9 @@
                 signals.append(signal)
                 self.logger.info(signal)
 
-<<<<<<< HEAD
+        self.signals_tms[self._timer.now().date()] = signals  # save signals
+
         self.logger.info("Converting Signals to Orders using: {}".format(self._position_sizer.__class__.__name__))
-=======
-        self.signals_tms[self._timer.now().date()] = signals
->>>>>>> 47459bb5
         orders = self._position_sizer.size_signals(signals)
 
         self.logger.info("Cancelling all open orders")
