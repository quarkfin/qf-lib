--- conflicted
+++ resolved
@@ -1,3 +1,5 @@
+from typing import Sequence
+
 from qf_lib.backtesting.broker.broker import Broker
 from qf_lib.backtesting.contract.contract import Contract
 from qf_lib.backtesting.contract_to_ticker_conversion.base import ContractTickerMapper
@@ -58,16 +60,8 @@
 
             stop_orders = self._order_factory.orders({contract: -stop_quantity}, StopOrder(stop_price))
 
-<<<<<<< HEAD
-        if len(stop_orders) == 0:
-            return None
-
-        assert len(stop_orders) == 1, "Only one order should be generated"
-        return stop_orders[0]
-=======
             assert len(stop_orders) == 1, "Only one order should be generated"
             return stop_orders[0]
         else:
             # quantity is 0 - no need to place a stop order
-            return None
->>>>>>> 4d311aa7
+            return None