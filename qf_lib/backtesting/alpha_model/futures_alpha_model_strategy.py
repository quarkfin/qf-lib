--- conflicted
+++ resolved
@@ -73,7 +73,7 @@
             self.logger.info("Filtering Orders based on selected requirements: {}".format(orders_filter))
             orders = orders_filter.adjust_orders(orders)
             close_orders = orders_filter.adjust_orders(close_orders)
-<<<<<<< HEAD
+
             for order in close_orders:
                 contract = order.contract
                 future_ticker = self._contract_ticker_mapper.contract_to_ticker(contract,
@@ -85,8 +85,6 @@
                     raw_expiration_date_of_specific_ticker = exp_dates[exp_dates == specific_ticker].index[0]
                     if raw_expiration_date_of_specific_ticker <= self._timer.now():
                         self.logger.error("{} - {} Exceeded the expiration date".format(self._timer.now(), contract))
-=======
->>>>>>> 1b6932ed
 
         self.logger.info("Cancelling all open orders")
         self._broker.cancel_all_open_orders()
